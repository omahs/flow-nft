// This is an example implementation of a Flow Non-Fungible Token
// It is not part of the official standard but it assumed to be
// very similar to how many NFTs would implement the core functionality.

<<<<<<< HEAD
import NonFungibleToken from "NonFungibleToken.cdc"
import Views from "Views.cdc"
=======
import NonFungibleToken from "./NonFungibleToken.cdc"
>>>>>>> e67a5a37

pub contract ExampleNFT: NonFungibleToken {

    pub var totalSupply: UInt64

    pub event ContractInitialized()
    pub event Withdraw(id: UInt64, from: Address?)
    pub event Deposit(id: UInt64, to: Address?)

    pub resource NFT: NonFungibleToken.INFT, Views.Resolver {
        pub let id: UInt64

        pub let name: String
        pub let thumbnail: String
        pub let description: String

        init(
            id: UInt64,
            name: String,
            description: String,
            thumbnail: String,
        ) {
            self.id = id
            self.name = name
            self.thumbnail = thumbnail
            self.description = description
        }
    
        pub fun getViews(): [Type] {
            return [Type<Views.Display>()]
        }

        pub fun resolveView(_ view: Type): AnyStruct? {
            switch view {
                case Type<Views.Display>():
                    return Views.Display(
                        name: self.name,
                        thumbnail: self.thumbnail,
                        description: self.description,
                    )
            }

            return nil
        }
    }

    pub resource Collection: NonFungibleToken.Provider, NonFungibleToken.Receiver, NonFungibleToken.CollectionPublic, Views.ResolverCollection {
        // dictionary of NFT conforming tokens
        // NFT is a resource type with an `UInt64` ID field
        pub var ownedNFTs: @{UInt64: NonFungibleToken.NFT}

        init () {
            self.ownedNFTs <- {}
        }

        // withdraw removes an NFT from the collection and moves it to the caller
        pub fun withdraw(withdrawID: UInt64): @NonFungibleToken.NFT {
            let token <- self.ownedNFTs.remove(key: withdrawID) ?? panic("missing NFT")

            emit Withdraw(id: token.id, from: self.owner?.address)

            return <-token
        }

        // deposit takes a NFT and adds it to the collections dictionary
        // and adds the ID to the id array
        pub fun deposit(token: @NonFungibleToken.NFT) {
            let token <- token as! @ExampleNFT.NFT

            let id: UInt64 = token.id

            // add the new token to the dictionary which removes the old one
            let oldToken <- self.ownedNFTs[id] <- token

            emit Deposit(id: id, to: self.owner?.address)

            destroy oldToken
        }

        // getIDs returns an array of the IDs that are in the collection
        pub fun getIDs(): [UInt64] {
            return self.ownedNFTs.keys
        }

        // borrowNFT gets a reference to an NFT in the collection
        // so that the caller can read its metadata and call its methods
        pub fun borrowNFT(id: UInt64): &NonFungibleToken.NFT {
            return &self.ownedNFTs[id] as &NonFungibleToken.NFT
        }
 
        pub fun borrowViewResolver(id: UInt64): &AnyResource{Views.Resolver} {
            let nft = &self.ownedNFTs[id] as auth &NonFungibleToken.NFT
            let exampleNFT = nft as! &ExampleNFT.NFT
            return exampleNFT as &AnyResource{Views.Resolver}
        }

        destroy() {
            destroy self.ownedNFTs
        }
    }

    // public function that anyone can call to create a new empty collection
    pub fun createEmptyCollection(): @NonFungibleToken.Collection {
        return <- create Collection()
    }

    // Resource that an admin or something similar would own to be
    // able to mint new NFTs
    //
    pub resource NFTMinter {

        // mintNFT mints a new NFT with a new ID
        // and deposit it in the recipients collection using their collection reference
        pub fun mintNFT(recipient: &{NonFungibleToken.CollectionPublic}) {

            // create a new NFT
            var newNFT <- create NFT(initID: ExampleNFT.totalSupply)

            // deposit it in the recipient's account using their reference
            recipient.deposit(token: <-newNFT)

            ExampleNFT.totalSupply = ExampleNFT.totalSupply + UInt64(1)
        }
    }

    init() {
        // Initialize the total supply
        self.totalSupply = 0

        // Create a Collection resource and save it to storage
        let collection <- create Collection()
        self.account.save(<-collection, to: /storage/NFTCollection)

        // create a public capability for the collection
        self.account.link<&{NonFungibleToken.CollectionPublic}>(
            /public/NFTCollection,
            target: /storage/NFTCollection
        )

        // Create a Minter resource and save it to storage
        let minter <- create NFTMinter()
        self.account.save(<-minter, to: /storage/NFTMinter)

        emit ContractInitialized()
    }
}
<|MERGE_RESOLUTION|>--- conflicted
+++ resolved
@@ -2,12 +2,8 @@
 // It is not part of the official standard but it assumed to be
 // very similar to how many NFTs would implement the core functionality.
 
-<<<<<<< HEAD
-import NonFungibleToken from "NonFungibleToken.cdc"
-import Views from "Views.cdc"
-=======
 import NonFungibleToken from "./NonFungibleToken.cdc"
->>>>>>> e67a5a37
+import Views from "./Views.cdc"
 
 pub contract ExampleNFT: NonFungibleToken {
 
@@ -121,10 +117,20 @@
 
         // mintNFT mints a new NFT with a new ID
         // and deposit it in the recipients collection using their collection reference
-        pub fun mintNFT(recipient: &{NonFungibleToken.CollectionPublic}) {
+        pub fun mintNFT(
+            recipient: &{NonFungibleToken.CollectionPublic},
+            name: String,
+            description: String,
+            thumbnail: String,
+        ) {
 
             // create a new NFT
-            var newNFT <- create NFT(initID: ExampleNFT.totalSupply)
+            var newNFT <- create NFT(
+                id: ExampleNFT.totalSupply,
+                name: name,
+                description: description,
+                thumbnail: thumbnail,
+            )
 
             // deposit it in the recipient's account using their reference
             recipient.deposit(token: <-newNFT)
